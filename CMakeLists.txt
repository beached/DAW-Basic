--- conflicted
+++ resolved
@@ -1,8 +1,5 @@
-<<<<<<< HEAD
 cmake_minimum_required( VERSION 3.2.0 )
-=======
-cmake_minimum_required( VERSION 2.8.12 )
->>>>>>> 199868a5
+
 project( daw_basic_prj )
 
 include( ExternalProject )
